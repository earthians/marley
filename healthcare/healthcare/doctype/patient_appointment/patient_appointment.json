--- conflicted
+++ resolved
@@ -457,11 +457,7 @@
   }
  ],
  "links": [],
-<<<<<<< HEAD
- "modified": "2021-12-23 07:15:51.745812",
-=======
  "modified": "2022-02-14 09:00:41.329387",
->>>>>>> 58c25630
  "modified_by": "Administrator",
  "module": "Healthcare",
  "name": "Patient Appointment",
