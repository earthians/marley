--- conflicted
+++ resolved
@@ -560,22 +560,12 @@
    "print_hide": 1
   },
   {
-<<<<<<< HEAD
    "fieldname": "modify_nursing_tasks",
    "fieldtype": "Button",
    "hidden": 1,
    "label": "Modify Nursing Tasks "
-  }
- ],
- "is_submittable": 1,
- "links": [
-  {
-   "link_doctype": "Nursing Task",
-   "link_fieldname": "reference_name"
-  }
- ],
- "modified": "2022-01-17 15:12:47.497403",
-=======
+  },
+  {
    "fieldname": "descriptive_result",
    "fieldtype": "Text Editor",
    "label": "Descriptive Result"
@@ -592,9 +582,13 @@
   }
  ],
  "is_submittable": 1,
- "links": [],
+ "links": [
+  {
+   "link_doctype": "Nursing Task",
+   "link_fieldname": "reference_name"
+  }
+ ],
  "modified": "2022-04-12 07:23:13.890135",
->>>>>>> 896c154c
  "modified_by": "Administrator",
  "module": "Healthcare",
  "name": "Lab Test",
