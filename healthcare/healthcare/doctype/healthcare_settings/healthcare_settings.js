// Copyright (c) 2017, Frappe Technologies Pvt. Ltd. and contributors
// For license information, please see license.txt

frappe.ui.form.on('Healthcare Settings', {
	setup: function(frm) {
		frm.set_query('account', 'receivable_account', function(doc, cdt, cdn) {
			var d  = locals[cdt][cdn];
			return {
				filters: {
					'account_type': 'Receivable',
					'company': d.company,
					'is_group': 0
				}
			};
		});
		frm.set_query('account', 'income_account', function(doc, cdt, cdn) {
			var d  = locals[cdt][cdn];
			return {
				filters: {
					'root_type': 'Income',
					'company': d.company,
					'is_group': 0
				}
			};
		});
		set_query_service_item(frm, 'inpatient_visit_charge_item');
		set_query_service_item(frm, 'op_consulting_charge_item');
		set_query_service_item(frm, 'clinical_procedure_consumable_item');
	}
});

var set_query_service_item = function(frm, service_item_field) {
	frm.set_query(service_item_field, function() {
		return {
			filters: {
				'is_sales_item': 1,
				'is_stock_item': 0
			}
		};
	});
};

frappe.tour['Healthcare Settings'] = [
	{
		fieldname: 'link_customer_to_patient',
		title: __('Link Customer to Patient'),
		description: __('If checked, a customer will be created for every Patient. Patient Invoices will be created against this Customer. You can also select existing Customer while creating a Patient. This field is checked by default.')
	},
	{
		fieldname: 'collect_registration_fee',
		title: __('Collect Registration Fee'),
		description: __('If your Healthcare facility bills registrations of Patients, you can check this and set the Registration Fee in the field below. Checking this will create new Patients with a Disabled status by default and will only be enabled after invoicing the Registration Fee.')
	},
	{
		fieldname: 'automate_appointment_invoicing',
		title: __('Automate Appointment Invoicing'),
		description: __('Checking this will automatically create a Sales Invoice whenever an appointment is booked for a Patient.')
	},
	{
		fieldname: 'validate_nursing_checklists',
		title: __('validate_nursing_checklists'),
		description: __('Validates all mandatory tasks in nursing checklist to be Completed before a Patient transactional event. For example, if any of the tasks as part of the Discharge Checklist is not in status Completed, system alert the user while trying to Discharge the Patient from inpatient facility')
	},
	{
		fieldname: 'inpatient_visit_charge_item',
		title: __('Healthcare Service Items'),
		description: __('You can create a service item for Inpatient Visit Charge and set it here. Similarly, you can set up other Healthcare Service Items for billing in this section. Click ') + "<a href='https://frappehealth.com/docs/v13/user/manual/en/healthcare/healthcare_settings#2-default-healthcare-service-items' target='_blank'>here</a>" + __(' to know more')
	},
	{
		fieldname: 'income_account',
		title: __('Set up default Accounts for the Healthcare Facility'),
		description: __('If you wish to override default accounts settings and configure the Income and Receivable accounts for Healthcare, you can do so here.')

	},
	{
		fieldname: 'send_registration_msg',
		title: __('Out Patient SMS alerts'),
<<<<<<< HEAD
		description: __('If you want to send SMS alert on Patient Registration, you can enable this option. Similarly, you can set up Out Patient SMS alerts for other functionalities in this section. Click ') + "<a href='https://docs.erpnext.com/docs/user/manual/en/healthcare/healthcare_settings#4-out-patient-sms-alerts' target='_blank'>here</a>" + __(' to know more')
=======
		description: __('If you want to send SMS alert on Patient Registration, you can enable this option. Similary, you can set up Out Patient SMS alerts for other functionalities in this section. Click ') + "<a href='https://frappehealth.com/docs/v13/user/manual/en/healthcare/healthcare_settings#4-out-patient-sms-alerts' target='_blank'>here</a>" + __(' to know more')
>>>>>>> 795decf2
	}
];<|MERGE_RESOLUTION|>--- conflicted
+++ resolved
@@ -75,10 +75,6 @@
 	{
 		fieldname: 'send_registration_msg',
 		title: __('Out Patient SMS alerts'),
-<<<<<<< HEAD
-		description: __('If you want to send SMS alert on Patient Registration, you can enable this option. Similarly, you can set up Out Patient SMS alerts for other functionalities in this section. Click ') + "<a href='https://docs.erpnext.com/docs/user/manual/en/healthcare/healthcare_settings#4-out-patient-sms-alerts' target='_blank'>here</a>" + __(' to know more')
-=======
 		description: __('If you want to send SMS alert on Patient Registration, you can enable this option. Similary, you can set up Out Patient SMS alerts for other functionalities in this section. Click ') + "<a href='https://frappehealth.com/docs/v13/user/manual/en/healthcare/healthcare_settings#4-out-patient-sms-alerts' target='_blank'>here</a>" + __(' to know more')
->>>>>>> 795decf2
 	}
 ];